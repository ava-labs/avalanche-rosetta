package client

import (
	"math/big"

	"github.com/ethereum/go-ethereum/common"
	"github.com/ethereum/go-ethereum/common/hexutil"
)

const (
	UnknownERC20Symbol   = "ERC20_UNKNOWN"
	UnknownERC20Decimals = 0

	UnknownERC721Symbol   = "ERC721_UNKNOWN"
	UnknownERC721Decimals = 0
)

<<<<<<< HEAD
type infoPeersResponse struct {
	Peers []Peer `json:"peers"`
}

type Peer struct {
	ID           string `json:"nodeID"`
	IP           string `json:"ip"`
	PublicIP     string `json:"publicIP"`
	Version      string `json:"version"`
	LastSent     string `json:"lastSent"`
	LastReceived string `json:"lastReceived"`
}

func (p Peer) Metadata() map[string]interface{} {
	return map[string]interface{}{
		"ip":            p.IP,
		"public_ip":     p.PublicIP,
		"version":       p.Version,
		"last_sent":     p.LastSent,
		"last_received": p.LastReceived,
	}
=======
type ContractInfo struct {
	Symbol   string `json:"symbol"`
	Decimals uint8  `json:"decimals"`
>>>>>>> ff3dbc41
}

type Blockchain struct {
	ID       string `json:"id"`
	SubnetID string `json:"subnetID"`
	Name     string `json:"name"`
	VMID     string `json:"vmId"`
}

type TxNonceMap map[string]string
type TxAccountMap map[string]TxNonceMap

type TxPoolStatus struct {
	PendingCount int `json:"pending"`
	QueuedCount  int `json:"queued"`
}

type TxPoolContent struct {
	Pending TxAccountMap `json:"pending"`
	Queued  TxAccountMap `json:"queued"`
}

type Asset struct {
	ID           string `json:"assetId"`
	Name         string `json:"name"`
	Symbol       string `json:"symbol"`
	Denomination string `json:"denomination"`
}

type Call struct {
	Type    string         `json:"type"`
	From    common.Address `json:"from"`
	To      common.Address `json:"to"`
	Value   *hexutil.Big   `json:"value"`
	GasUsed *hexutil.Big   `json:"gasUsed"`
	Revert  bool           `json:"revert"`
	Error   string         `json:"error,omitempty"`
	Calls   []*Call        `json:"calls,omitempty"`
}

type FlatCall struct {
	Type    string         `json:"type"`
	From    common.Address `json:"from"`
	To      common.Address `json:"to"`
	Value   *big.Int       `json:"value"`
	GasUsed *big.Int       `json:"gasUsed"`
	Revert  bool           `json:"revert"`
	Error   string         `json:"error,omitempty"`
}

func (c *Call) flatten() *FlatCall {
	return &FlatCall{
		Type:    c.Type,
		From:    c.From,
		To:      c.To,
		Value:   c.Value.ToInt(),
		GasUsed: c.GasUsed.ToInt(),
		Revert:  c.Revert,
		Error:   c.Error,
	}
}

func (c *Call) init() []*FlatCall {
	if c.Value == nil {
		c.Value = new(hexutil.Big)
	}
	if c.GasUsed == nil {
		c.GasUsed = new(hexutil.Big)
	}
	if len(c.Error) > 0 {
		// Any error surfaced by the decoder means that the transaction
		// has reverted.
		c.Revert = true
	}

	results := []*FlatCall{c.flatten()}
	for _, child := range c.Calls {
		// Ensure all children of a reverted call
		// are also reverted!
		if c.Revert {
			child.Revert = true

			// Copy error message from parent
			// if child does not have one
			if len(child.Error) == 0 {
				child.Error = c.Error
			}
		}

		children := child.init()
		results = append(results, children...)
	}

	return results
}<|MERGE_RESOLUTION|>--- conflicted
+++ resolved
@@ -14,35 +14,6 @@
 	UnknownERC721Symbol   = "ERC721_UNKNOWN"
 	UnknownERC721Decimals = 0
 )
-
-<<<<<<< HEAD
-type infoPeersResponse struct {
-	Peers []Peer `json:"peers"`
-}
-
-type Peer struct {
-	ID           string `json:"nodeID"`
-	IP           string `json:"ip"`
-	PublicIP     string `json:"publicIP"`
-	Version      string `json:"version"`
-	LastSent     string `json:"lastSent"`
-	LastReceived string `json:"lastReceived"`
-}
-
-func (p Peer) Metadata() map[string]interface{} {
-	return map[string]interface{}{
-		"ip":            p.IP,
-		"public_ip":     p.PublicIP,
-		"version":       p.Version,
-		"last_sent":     p.LastSent,
-		"last_received": p.LastReceived,
-	}
-=======
-type ContractInfo struct {
-	Symbol   string `json:"symbol"`
-	Decimals uint8  `json:"decimals"`
->>>>>>> ff3dbc41
-}
 
 type Blockchain struct {
 	ID       string `json:"id"`
