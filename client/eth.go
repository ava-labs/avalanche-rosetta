--- conflicted
+++ resolved
@@ -25,14 +25,10 @@
 	if err != nil {
 		return nil, err
 	}
-<<<<<<< HEAD
-=======
-	raw := Dial(endpointURL)
->>>>>>> 1176225c
 
 	return &EthClient{
 		Client: c,
-		rpc:    rpc.NewRPCRequester(endpoint),
+		rpc:    rpc.NewRPCRequester(endpointURL),
 		traceConfig: &tracers.TraceConfig{
 			Timeout: &tracerTimeout,
 			Tracer:  &jsTracer,
