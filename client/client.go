--- conflicted
+++ resolved
@@ -55,16 +55,7 @@
 		return nil, err
 	}
 
-<<<<<<< HEAD
-	info, err := NewInfoClient(endpoint, token)
-	if err != nil {
-		return nil, err
-	}
-
 	evmlogs, err := NewEvmLogsClient(endpoint, token)
-=======
-	evmlogs, err := NewEvmLogsClient(endpoint)
->>>>>>> ff3dbc41
 	if err != nil {
 		return nil, err
 	}
