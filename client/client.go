--- conflicted
+++ resolved
@@ -59,16 +59,7 @@
 		return nil, err
 	}
 
-<<<<<<< HEAD
-	contract, err := NewContractClient(endpoint)
-=======
-	evmlogs, err := NewEvmLogsClient(endpointURL)
-	if err != nil {
-		return nil, err
-	}
-
 	contract, err := NewContractClient(endpointURL)
->>>>>>> 1176225c
 	if err != nil {
 		return nil, err
 	}
