--- conflicted
+++ resolved
@@ -33,18 +33,9 @@
 		value = new(big.Int).Neg(value)
 	}
 
-	currency := Erc20Currency(contractSymbol, int32(contractDecimal), contractAddress.String())
+	currency := Erc20Currency(symbol, int32(decimals), addr.String())
 	return &types.Amount{
-<<<<<<< HEAD
-		Value: value.String(),
-		Currency: &types.Currency{
-			Symbol:   symbol,
-			Decimals: decimals,
-			Metadata: map[string]interface{}{
-				ContractAddressMetadata: addr.String(),
-			},
-=======
-		Value:    decimalValue.String(),
+		Value:    value.String(),
 		Currency: currency,
 	}
 }
@@ -55,7 +46,6 @@
 		Decimals: decimals,
 		Metadata: map[string]interface{}{
 			ContractAddressMetadata: contractAddress,
->>>>>>> 1176225c
 		},
 	}
 }