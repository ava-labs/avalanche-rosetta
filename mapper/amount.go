package mapper

import (
	"math/big"
	"strconv"

	"github.com/coinbase/rosetta-sdk-go/types"
	"github.com/ethereum/go-ethereum/common"
)

func Amount(value *big.Int, currency *types.Currency) *types.Amount {
	if value == nil {
		return nil
	}
	return &types.Amount{
		Value:    value.String(),
		Currency: AvaxCurrency,
	}
}

func FeeAmount(value int64) *types.Amount {
	return &types.Amount{
		Value:    strconv.FormatInt(value, 10), //nolint:gomnd
		Currency: AvaxCurrency,
	}
}

func AvaxAmount(value *big.Int) *types.Amount {
	return Amount(value, AvaxCurrency)
}

func Erc20Amount(
	data []byte,
	contractAddress common.Address,
	contractSymbol string,
	contractDecimal uint8,
	isSender bool) *types.Amount {
	value := common.BytesToHash(data)
	decimalValue := value.Big()

	if isSender {
		decimalValue = new(big.Int).Neg(decimalValue)
	}

	currency := Erc20Currency(contractSymbol, int32(contractDecimal), contractAddress.String())
	return &types.Amount{
		Value:    decimalValue.String(),
		Currency: currency,
	}
}

func Erc20Currency(symbol string, decimals int32, contractAddress string) *types.Currency {
	metadata := make(map[string]interface{})
<<<<<<< HEAD
	metadata[TokenTypeMetadata] = "ERC20"
	metadata[ContractAddressMetadata] = contractAddress
=======
	metadata[ContractAddressMetadata] = contractAddress.String()
>>>>>>> c9ac7234

	return &types.Currency{
		Symbol:   symbol,
		Decimals: decimals,
		Metadata: metadata,
	}
}<|MERGE_RESOLUTION|>--- conflicted
+++ resolved
@@ -51,12 +51,7 @@
 
 func Erc20Currency(symbol string, decimals int32, contractAddress string) *types.Currency {
 	metadata := make(map[string]interface{})
-<<<<<<< HEAD
-	metadata[TokenTypeMetadata] = "ERC20"
 	metadata[ContractAddressMetadata] = contractAddress
-=======
-	metadata[ContractAddressMetadata] = contractAddress.String()
->>>>>>> c9ac7234
 
 	return &types.Currency{
 		Symbol:   symbol,
