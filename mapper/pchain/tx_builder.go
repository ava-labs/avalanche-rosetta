--- conflicted
+++ resolved
@@ -207,8 +207,12 @@
 	if err != nil {
 		return nil, nil, err
 	}
-<<<<<<< HEAD
-	rewardsOwner, err := buildOutputOwner(metadata.ValidationRewardsOwners, metadata.Locktime, metadata.Threshold)
+
+	rewardsOwner, err := buildOutputOwner(
+		metadata.ValidationRewardsOwners,
+		metadata.Locktime,
+		metadata.Threshold,
+	)
 	if err != nil {
 		return nil, nil, err
 	}
@@ -294,10 +298,6 @@
 	}
 
 	validationRewardsOwner, err := buildOutputOwner(
-=======
-
-	rewardsOwner, err := buildOutputOwner(
->>>>>>> 5ec39656
 		metadata.ValidationRewardsOwners,
 		metadata.Locktime,
 		metadata.Threshold,
