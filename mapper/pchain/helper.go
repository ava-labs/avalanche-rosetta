package pchain

import (
<<<<<<< HEAD
	"fmt"

=======
>>>>>>> b3b0fa4c
	"github.com/ava-labs/avalanchego/codec"
	"github.com/ava-labs/avalanchego/vms/platformvm/txs"
	"github.com/coinbase/rosetta-sdk-go/types"
)

func ParseRosettaTxs(
	parserCfg TxParserConfig,
	c codec.Manager,
	txs []*txs.Tx,
	dependencyTxs BlockTxDependencies,
) ([]*types.Transaction, error) {
	inputAddresses, err := dependencyTxs.GetReferencedAccounts(parserCfg.Hrp)
	if err != nil {
		return nil, err
	}

	parser, err := NewTxParser(parserCfg, inputAddresses, dependencyTxs)
	if err != nil {
		return nil, err
	}

	transactions := make([]*types.Transaction, 0, len(txs))
	for _, tx := range txs {
<<<<<<< HEAD
		if err != tx.Sign(c, nil) {
			return nil, fmt.Errorf("failed tx initialization, %w", err)
		}

=======
>>>>>>> b3b0fa4c
		t, err := parser.Parse(tx)
		if err != nil {
			return nil, err
		}

		transactions = append(transactions, t)
	}
	return transactions, nil
}<|MERGE_RESOLUTION|>--- conflicted
+++ resolved
@@ -1,11 +1,6 @@
 package pchain
 
 import (
-<<<<<<< HEAD
-	"fmt"
-
-=======
->>>>>>> b3b0fa4c
 	"github.com/ava-labs/avalanchego/codec"
 	"github.com/ava-labs/avalanchego/vms/platformvm/txs"
 	"github.com/coinbase/rosetta-sdk-go/types"
@@ -29,13 +24,6 @@
 
 	transactions := make([]*types.Transaction, 0, len(txs))
 	for _, tx := range txs {
-<<<<<<< HEAD
-		if err != tx.Sign(c, nil) {
-			return nil, fmt.Errorf("failed tx initialization, %w", err)
-		}
-
-=======
->>>>>>> b3b0fa4c
 		t, err := parser.Parse(tx)
 		if err != nil {
 			return nil, err
