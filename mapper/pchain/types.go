package pchain

import (
	"github.com/ava-labs/avalanchego/ids"
	"github.com/ava-labs/avalanchego/vms/components/avax"
	"github.com/ava-labs/avalanchego/vms/platformvm"
)

const (
	OpImportAvax         = "IMPORT_AVAX"
	OpExportAvax         = "EXPORT_AVAX"
	OpAddValidator       = "ADD_VALIDATOR"
	OpAddDelegator       = "ADD_DELEGATOR"
	OpRewardValidator    = "REWARD_VALIDATOR"
	OpCreateChain        = "CREATE_CHAIN"
	OpCreateSubnet       = "CREATE_SUBNET"
	OpAddSubnetValidator = "ADD_SUBNET_VALIDATOR"
	OpAdvanceTime        = "ADVANCE_TIME"

	OpTypeImport      = "IMPORT"
	OpTypeExport      = "EXPORT"
	OpTypeInput       = "INPUT"
	OpTypeOutput      = "OUTPUT"
	OpTypeStakeOutput = "STAKE"
	OpTypeReward      = "REWARD"
	OpTypeCreateChain = "CREATE_CHAIN"

<<<<<<< HEAD
	MetadataOpType      = "type"
	MetadataTxType      = "tx_type"
	MetadataStakingTxID = "staking_tx_id"
	MetadataSubnetID    = "subnet_id"
	MetadataChainName   = "chain_name"
	MetadataVMID        = "vmid"
	MetadataMemo        = "memo"
	MetadataMessage     = "message"
=======
	OpTypeImport      = "IMPORT"
	OpTypeExport      = "EXPORT"
	OpTypeInput       = "INPUT"
	OpTypeOutput      = "OUTPUT"
	OpTypeStakeOutput = "STAKE"

	MetadataOpType = "type"
>>>>>>> 80501783

	SubAccountTypeSharedMemory       = "shared_memory"
	SubAccountTypeUnlocked           = "unlocked"
	SubAccountTypeLockedStakeable    = "locked_stakeable"
	SubAccountTypeLockedNotStakeable = "locked_not_stakeable"
	SubAccountTypeStaked             = "staked"
)

var (
	OperationTypes = []string{
		OpImportAvax,
		OpExportAvax,
		OpAddValidator,
		OpAddDelegator,
		OpRewardValidator,
		OpCreateChain,
		OpCreateSubnet,
		OpAddSubnetValidator,
	}
	CallMethods = []string{}
)

type OperationMetadata struct {
	Type       string   `json:"type"`
	SigIndices []uint32 `json:"sig_indices,omitempty"`
	Locktime   uint64   `json:"locktime"`
	Threshold  uint32   `json:"threshold,omitempty"`
}

type ImportExportOptions struct {
	SourceChain      string `json:"source_chain"`
	DestinationChain string `json:"destination_chain"`
}

type StakingOptions struct {
	NodeID          string   `json:"node_id"`
	Start           uint64   `json:"start"`
	End             uint64   `json:"end"`
	Shares          uint32   `json:"shares"`
	Memo            string   `json:"memo"`
	Locktime        uint64   `json:"locktime"`
	Threshold       uint32   `json:"threshold"`
	RewardAddresses []string `json:"reward_addresses"`
}

type Metadata struct {
	NetworkID    uint32 `json:"network_id"`
	BlockchainID ids.ID `json:"blockchain_id"`
	*ImportMetadata
	*ExportMetadata
	*StakingMetadata
}

type ImportMetadata struct {
	SourceChainID ids.ID `json:"source_chain_id"`
}

type ExportMetadata struct {
	DestinationChain   string `json:"destination_chain"`
	DestinationChainID ids.ID `json:"destination_chain_id"`
}

type StakingMetadata struct {
	NodeID          string   `json:"node_id"`
	RewardAddresses []string `json:"reward_addresses"`
	Start           uint64   `json:"start"`
	End             uint64   `json:"end"`
	Shares          uint32   `json:"shares"`
	Locktime        uint64   `json:"locktime"`
	Threshold       uint32   `json:"threshold"`
	Memo            string   `json:"memo"`
}

type DependencyTx struct {
	ID          ids.ID
	Tx          *platformvm.Tx
	RewardUTXOs []*avax.UTXO
}<|MERGE_RESOLUTION|>--- conflicted
+++ resolved
@@ -25,7 +25,6 @@
 	OpTypeReward      = "REWARD"
 	OpTypeCreateChain = "CREATE_CHAIN"
 
-<<<<<<< HEAD
 	MetadataOpType      = "type"
 	MetadataTxType      = "tx_type"
 	MetadataStakingTxID = "staking_tx_id"
@@ -34,15 +33,6 @@
 	MetadataVMID        = "vmid"
 	MetadataMemo        = "memo"
 	MetadataMessage     = "message"
-=======
-	OpTypeImport      = "IMPORT"
-	OpTypeExport      = "EXPORT"
-	OpTypeInput       = "INPUT"
-	OpTypeOutput      = "OUTPUT"
-	OpTypeStakeOutput = "STAKE"
-
-	MetadataOpType = "type"
->>>>>>> 80501783
 
 	SubAccountTypeSharedMemory       = "shared_memory"
 	SubAccountTypeUnlocked           = "unlocked"
