--- conflicted
+++ resolved
@@ -438,11 +438,7 @@
 	return ops
 }
 
-<<<<<<< HEAD
-func parseErc20Txs(transferLog ethtypes.Log, currency *types.Currency, opsLen int64) []*types.Operation {
-=======
-func erc20Ops(transferLog *ethtypes.Log, currency *clientTypes.ContractCurrency, opsLen int64) []*types.Operation {
->>>>>>> 2beb2033
+func erc20Ops(transferLog *ethtypes.Log, currency *types.Currency, opsLen int64) []*types.Operation {
 	ops := []*types.Operation{}
 
 	contractAddress := transferLog.Address
