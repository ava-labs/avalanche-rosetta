--- conflicted
+++ resolved
@@ -280,14 +280,8 @@
 	return result
 }
 
-<<<<<<< HEAD
-// nolint:gocognit
-func traceOps(trace []*clientTypes.FlatCall, startIndex int) []*types.Operation {
-	var ops []*types.Operation
-=======
 func traceOps(trace []*clientTypes.FlatCall, startIndex int) []*types.Operation {
 	ops := []*types.Operation{}
->>>>>>> 8b90e73b
 	if len(trace) == 0 {
 		return ops
 	}
