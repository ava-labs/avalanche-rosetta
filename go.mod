module github.com/ava-labs/avalanche-rosetta

go 1.18

require (
	github.com/ava-labs/avalanchego v1.8.5
	github.com/ava-labs/coreth v0.9.0-rc.13
	github.com/coinbase/rosetta-sdk-go v0.6.5
	github.com/ethereum/go-ethereum v1.10.23
	github.com/stretchr/testify v1.7.2
	golang.org/x/crypto v0.0.0-20220622213112-05595931fe9d
	golang.org/x/sync v0.0.0-20220513210516-0976fa681c29
)

require (
	github.com/BurntSushi/toml v1.1.0 // indirect
	github.com/NYTimes/gziphandler v1.1.1 // indirect
	github.com/VictoriaMetrics/fastcache v1.10.0 // indirect
	github.com/aead/siphash v1.0.1 // indirect
	github.com/beorn7/perks v1.0.1 // indirect
	github.com/btcsuite/btcd v0.23.1 // indirect
	github.com/btcsuite/btcd/btcec/v2 v2.2.0 // indirect
	github.com/btcsuite/btcd/btcutil v1.1.1 // indirect
	github.com/btcsuite/btcd/chaincfg/chainhash v1.0.1 // indirect
	github.com/btcsuite/btclog v0.0.0-20170628155309-84c8d2346e9f // indirect
	github.com/btcsuite/go-socks v0.0.0-20170105172521-4720035b7bfd // indirect
	github.com/btcsuite/websocket v0.0.0-20150119174127-31079b680792 // indirect
	github.com/btcsuite/winsvc v1.0.0 // indirect
	github.com/cenkalti/backoff v2.2.1+incompatible // indirect
	github.com/cespare/xxhash/v2 v2.1.2 // indirect
	github.com/davecgh/go-spew v1.1.1 // indirect
	github.com/deckarep/golang-set v1.8.0 // indirect
	github.com/decred/dcrd/crypto/blake256 v1.0.0 // indirect
	github.com/decred/dcrd/dcrec/secp256k1/v3 v3.0.0-20200627015759-01fd2de07837 // indirect
	github.com/decred/dcrd/dcrec/secp256k1/v4 v4.0.1 // indirect
	github.com/decred/dcrd/lru v1.1.1 // indirect
	github.com/fatih/color v1.13.0 // indirect
	github.com/fjl/memsize v0.0.0-20190710130421-bcb5799ab5e5 // indirect
	github.com/gballet/go-libpcsclite v0.0.0-20191108122812-4678299bea08 // indirect
	github.com/go-ole/go-ole v1.2.6 // indirect
	github.com/go-stack/stack v1.8.0 // indirect
	github.com/golang/mock v1.6.0 // indirect
	github.com/golang/protobuf v1.5.2 // indirect
	github.com/golang/snappy v0.0.4 // indirect
<<<<<<< HEAD
	github.com/google/btree v1.1.2 // indirect
=======
	github.com/google/go-cmp v0.5.8 // indirect
>>>>>>> 5eec389d
	github.com/google/uuid v1.2.0 // indirect
	github.com/gorilla/mux v1.8.0 // indirect
	github.com/gorilla/rpc v1.2.0 // indirect
	github.com/gorilla/websocket v1.4.2 // indirect
	github.com/hashicorp/go-bexpr v0.1.10 // indirect
	github.com/hashicorp/golang-lru v0.5.5-0.20210104140557-80c98217689d // indirect
	github.com/holiman/bloomfilter/v2 v2.0.3 // indirect
	github.com/holiman/uint256 v1.2.0 // indirect
	github.com/jessevdk/go-flags v1.5.0 // indirect
	github.com/jrick/logrotate v1.0.0 // indirect
	github.com/kkdai/bstream v1.0.0 // indirect
	github.com/mattn/go-colorable v0.1.12 // indirect
	github.com/mattn/go-isatty v0.0.14 // indirect
	github.com/mattn/go-runewidth v0.0.9 // indirect
	github.com/matttproud/golang_protobuf_extensions v1.0.2-0.20181231171920-c182affec369 // indirect
	github.com/mitchellh/mapstructure v1.5.0 // indirect
	github.com/mitchellh/pointerstructure v1.2.0 // indirect
	github.com/mr-tron/base58 v1.2.0 // indirect
	github.com/nbutton23/zxcvbn-go v0.0.0-20180912185939-ae427f1e4c1d // indirect
	github.com/olekukonko/tablewriter v0.0.5 // indirect
	github.com/pkg/errors v0.9.1 // indirect
	github.com/pmezard/go-difflib v1.0.0 // indirect
	github.com/prometheus/client_golang v1.12.2 // indirect
	github.com/prometheus/client_model v0.2.0 // indirect
	github.com/prometheus/common v0.32.1 // indirect
	github.com/prometheus/procfs v0.7.3 // indirect
	github.com/prometheus/tsdb v0.10.0 // indirect
	github.com/rjeczalik/notify v0.9.2 // indirect
	github.com/rs/cors v1.7.0 // indirect
	github.com/segmentio/fasthash v1.0.3 // indirect
	github.com/shirou/gopsutil v3.21.11+incompatible // indirect
<<<<<<< HEAD
	github.com/spaolacci/murmur3 v1.1.0 // indirect
=======
>>>>>>> 5eec389d
	github.com/spf13/cast v1.5.0 // indirect
	github.com/status-im/keycard-go v0.0.0-20200402102358-957c09536969 // indirect
	github.com/stretchr/objx v0.2.0 // indirect
	github.com/syndtr/goleveldb v1.0.1-0.20220614013038-64ee5596c38a // indirect
	github.com/tklauser/go-sysconf v0.3.5 // indirect
	github.com/tklauser/numcpus v0.2.2 // indirect
	github.com/tyler-smith/go-bip39 v1.0.2 // indirect
	github.com/yusufpapurcu/wmi v1.2.2 // indirect
	go.uber.org/atomic v1.9.0 // indirect
	go.uber.org/multierr v1.8.0 // indirect
	go.uber.org/zap v1.21.0 // indirect
	golang.org/x/net v0.0.0-20220708220712-1185a9018129 // indirect
	golang.org/x/sys v0.0.0-20220722155257-8c9f86f7a55f // indirect
	golang.org/x/term v0.0.0-20210927222741-03fcf44c2211 // indirect
	golang.org/x/text v0.3.7 // indirect
	golang.org/x/time v0.0.0-20210723032227-1f47c861a9ac // indirect
	gonum.org/v1/gonum v0.11.0 // indirect
	google.golang.org/protobuf v1.28.0 // indirect
	gopkg.in/check.v1 v1.0.0-20201130134442-10cb98267c6c // indirect
	gopkg.in/natefinch/lumberjack.v2 v2.0.0 // indirect
	gopkg.in/urfave/cli.v1 v1.20.0 // indirect
	gopkg.in/yaml.v3 v3.0.1 // indirect
)<|MERGE_RESOLUTION|>--- conflicted
+++ resolved
@@ -42,11 +42,8 @@
 	github.com/golang/mock v1.6.0 // indirect
 	github.com/golang/protobuf v1.5.2 // indirect
 	github.com/golang/snappy v0.0.4 // indirect
-<<<<<<< HEAD
 	github.com/google/btree v1.1.2 // indirect
-=======
 	github.com/google/go-cmp v0.5.8 // indirect
->>>>>>> 5eec389d
 	github.com/google/uuid v1.2.0 // indirect
 	github.com/gorilla/mux v1.8.0 // indirect
 	github.com/gorilla/rpc v1.2.0 // indirect
@@ -78,10 +75,7 @@
 	github.com/rs/cors v1.7.0 // indirect
 	github.com/segmentio/fasthash v1.0.3 // indirect
 	github.com/shirou/gopsutil v3.21.11+incompatible // indirect
-<<<<<<< HEAD
 	github.com/spaolacci/murmur3 v1.1.0 // indirect
-=======
->>>>>>> 5eec389d
 	github.com/spf13/cast v1.5.0 // indirect
 	github.com/status-im/keycard-go v0.0.0-20200402102358-957c09536969 // indirect
 	github.com/stretchr/objx v0.2.0 // indirect
