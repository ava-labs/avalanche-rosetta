--- conflicted
+++ resolved
@@ -154,11 +154,7 @@
 	blockDeps := make(pmapper.BlockTxDependencies)
 	depsTxIDs := []ids.ID{}
 	for _, tx := range txs {
-<<<<<<< HEAD
-		inputTxsIds, err := blockDeps.GetDependencyTxIDs(tx.Unsigned)
-=======
 		inputTxsIds, err := blockDeps.GetTxDependenciesIDs(tx.Unsigned)
->>>>>>> af057164
 		if err != nil {
 			return nil, err
 		}
