--- conflicted
+++ resolved
@@ -46,7 +46,6 @@
 	networkIdentifier *types.NetworkIdentifier,
 ) (*Backend, error) {
 	backEnd := &Backend{
-<<<<<<< HEAD
 		fac:              &crypto.FactorySECP256K1R{},
 		networkID:        networkIdentifier,
 		pClient:          pClient,
@@ -54,33 +53,20 @@
 		codec:            blocks.Codec,
 		codecVersion:     blocks.Version,
 		indexerParser:    indexerParser,
+		chainIDs:         map[string]string{},
 		avaxAssetID:      assetID,
 	}
 
-	err := backEnd.initChainIDs()
-	if err != nil {
-		return nil, err
+	if nodeMode == service.ModeOnline {
+		if err := backEnd.initChainIDs(); err != nil {
+			return nil, err
+		}
 	}
 
+	var err error
 	backEnd.networkHRP, err = mapper.GetHRP(networkIdentifier)
 	if err != nil {
 		return nil, err
-=======
-		fac:               &crypto.FactorySECP256K1R{},
-		networkIdentifier: networkIdentifier,
-		pClient:           pClient,
-		getUTXOsPageSize:  1024,
-		codec:             blocks.Codec,
-		codecVersion:      blocks.Version,
-		indexerParser:     indexerParser,
-		chainIDs:          map[string]string{},
-		avaxAssetID:       assetID,
-	}
-
-	var err error
-	if nodeMode == service.ModeOnline {
-		err = backEnd.initChainIDs()
->>>>>>> bfd87ee2
 	}
 	return backEnd, err
 }
