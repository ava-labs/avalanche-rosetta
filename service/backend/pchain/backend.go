package pchain

import (
	"context"

	"github.com/ava-labs/avalanchego/codec"
	"github.com/ava-labs/avalanchego/ids"
	"github.com/ava-labs/avalanchego/utils/crypto"
	"github.com/ava-labs/avalanchego/vms/platformvm/blocks"
	"github.com/coinbase/rosetta-sdk-go/types"

	"github.com/ava-labs/avalanche-rosetta/client"
	"github.com/ava-labs/avalanche-rosetta/mapper"
	"github.com/ava-labs/avalanche-rosetta/service"
	"github.com/ava-labs/avalanche-rosetta/service/backend/pchain/indexer"
)

var (
	_ service.ConstructionBackend = &Backend{}
	_ service.NetworkBackend      = &Backend{}
	_ service.AccountBackend      = &Backend{}
	_ service.BlockBackend        = &Backend{}
)

type Backend struct {
	genesisHandler
	fac              *crypto.FactorySECP256K1R
	networkID        *types.NetworkIdentifier
	networkHRP       string
	pClient          client.PChainClient
	indexerParser    indexer.Parser
	getUTXOsPageSize uint32
	codec            codec.Manager
	codecVersion     uint16
	chainIDs         map[string]string
	avaxAssetID      ids.ID
}

// NewBackend creates a P-chain service backend
func NewBackend(
	nodeMode string,
	pClient client.PChainClient,
	indexerParser indexer.Parser,
	assetID ids.ID,
	networkIdentifier *types.NetworkIdentifier,
) (*Backend, error) {
	genHandler, err := newGenesisHandler(indexerParser)
	if err != nil {
		return nil, err
	}

	backEnd := &Backend{
		genesisHandler:   genHandler,
		fac:              &crypto.FactorySECP256K1R{},
		networkID:        networkIdentifier,
		pClient:          pClient,
		getUTXOsPageSize: 1024,
		codec:            blocks.Codec,
		codecVersion:     blocks.Version,
		indexerParser:    indexerParser,
		chainIDs:         map[string]string{},
		avaxAssetID:      assetID,
	}

<<<<<<< HEAD
	if err = backEnd.initChainIDs(); err != nil {
		return nil, err
	}
	if backEnd.networkHRP, err = mapper.GetHRP(networkIdentifier); err != nil {
=======
	if nodeMode == service.ModeOnline {
		if err := backEnd.initChainIDs(); err != nil {
			return nil, err
		}
	}

	var err error
	backEnd.networkHRP, err = mapper.GetHRP(networkIdentifier)
	if err != nil {
>>>>>>> bc756a40
		return nil, err
	}

	return backEnd, nil
}

// ShouldHandleRequest returns whether a given request should be handled by this backend
func (b *Backend) ShouldHandleRequest(req interface{}) bool {
	switch r := req.(type) {
	case *types.AccountBalanceRequest:
		return b.isNetworkSupported(r.NetworkIdentifier) && b.isPChain(r.NetworkIdentifier)
	case *types.AccountCoinsRequest:
		return b.isNetworkSupported(r.NetworkIdentifier) && b.isPChain(r.NetworkIdentifier)
	case *types.BlockRequest:
		return b.isNetworkSupported(r.NetworkIdentifier) && b.isPChain(r.NetworkIdentifier)
	case *types.BlockTransactionRequest:
		return b.isNetworkSupported(r.NetworkIdentifier) && b.isPChain(r.NetworkIdentifier)
	case *types.ConstructionDeriveRequest:
		return b.isNetworkSupported(r.NetworkIdentifier) && b.isPChain(r.NetworkIdentifier)
	case *types.ConstructionMetadataRequest:
		return b.isNetworkSupported(r.NetworkIdentifier) && b.isPChain(r.NetworkIdentifier)
	case *types.ConstructionPreprocessRequest:
		return b.isNetworkSupported(r.NetworkIdentifier) && b.isPChain(r.NetworkIdentifier)
	case *types.ConstructionPayloadsRequest:
		return b.isNetworkSupported(r.NetworkIdentifier) && b.isPChain(r.NetworkIdentifier)
	case *types.ConstructionParseRequest:
		return b.isNetworkSupported(r.NetworkIdentifier) && b.isPChain(r.NetworkIdentifier)
	case *types.ConstructionCombineRequest:
		return b.isNetworkSupported(r.NetworkIdentifier) && b.isPChain(r.NetworkIdentifier)
	case *types.ConstructionHashRequest:
		return b.isNetworkSupported(r.NetworkIdentifier) && b.isPChain(r.NetworkIdentifier)
	case *types.ConstructionSubmitRequest:
		return b.isNetworkSupported(r.NetworkIdentifier) && b.isPChain(r.NetworkIdentifier)
	case *types.NetworkRequest:
		return b.isNetworkSupported(r.NetworkIdentifier) && b.isPChain(r.NetworkIdentifier)
	}

	return false
}

func (b *Backend) initChainIDs() error {
	ctx := context.Background()
	b.chainIDs = map[string]string{
		ids.Empty.String(): mapper.PChainNetworkIdentifier,
	}

	cChainID, err := b.pClient.GetBlockchainID(ctx, mapper.CChainNetworkIdentifier)
	if err != nil {
		return err
	}
	b.chainIDs[cChainID.String()] = mapper.CChainNetworkIdentifier

	xChainID, err := b.pClient.GetBlockchainID(ctx, mapper.XChainNetworkIdentifier)
	if err != nil {
		return err
	}
	b.chainIDs[xChainID.String()] = mapper.XChainNetworkIdentifier

	return nil
}

// isPChain checks network identifier to make sure sub-network identifier set to "P"
func (b *Backend) isPChain(reqNetworkID *types.NetworkIdentifier) bool {
	return reqNetworkID != nil &&
		reqNetworkID.SubNetworkIdentifier != nil &&
		reqNetworkID.SubNetworkIdentifier.Network == mapper.PChainNetworkIdentifier
}

func (b *Backend) isNetworkSupported(reqNetworkID *types.NetworkIdentifier) bool {
	return reqNetworkID != nil && reqNetworkID.Network == b.networkID.Network
}<|MERGE_RESOLUTION|>--- conflicted
+++ resolved
@@ -62,26 +62,17 @@
 		avaxAssetID:      assetID,
 	}
 
-<<<<<<< HEAD
-	if err = backEnd.initChainIDs(); err != nil {
-		return nil, err
-	}
-	if backEnd.networkHRP, err = mapper.GetHRP(networkIdentifier); err != nil {
-=======
 	if nodeMode == service.ModeOnline {
 		if err := backEnd.initChainIDs(); err != nil {
 			return nil, err
 		}
 	}
 
-	var err error
 	backEnd.networkHRP, err = mapper.GetHRP(networkIdentifier)
 	if err != nil {
->>>>>>> bc756a40
 		return nil, err
 	}
-
-	return backEnd, nil
+	return backEnd, err
 }
 
 // ShouldHandleRequest returns whether a given request should be handled by this backend
