--- conflicted
+++ resolved
@@ -16,17 +16,11 @@
 )
 
 var (
-<<<<<<< HEAD
-	errInvalidTransaction = errors.New("invalid transaction")
-
-	_ common.AvaxTx = &pTx{}
-=======
 	_ common.AvaxTx    = &pTx{}
 	_ common.TxBuilder = &pTxBuilder{}
 	_ common.TxParser  = &pTxParser{}
 
 	errInvalidTransaction = errors.New("invalid transaction")
->>>>>>> b3b0fa4c
 )
 
 // AccountBalance contains P-chain account balances
@@ -66,22 +60,6 @@
 	}
 	p.Tx = &tx
 
-<<<<<<< HEAD
-func (p *pTx) SigningPayload() ([]byte, error) {
-	if err := p.Tx.Sign(p.Codec, nil); err != nil {
-		return nil, err
-	}
-
-	hash := hashing.ComputeHash256(p.Tx.Unsigned.Bytes())
-	return hash, nil
-}
-
-func (p *pTx) Hash() (ids.ID, error) {
-	if err := p.Tx.Sign(p.Codec, nil); err != nil {
-		return ids.Empty, err
-	}
-	return p.Tx.ID(), nil
-=======
 	return p.Initialize()
 }
 
@@ -91,7 +69,6 @@
 
 func (p *pTx) Hash() ids.ID {
 	return p.Tx.ID()
->>>>>>> b3b0fa4c
 }
 
 type pTxBuilder struct {
