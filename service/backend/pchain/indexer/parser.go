package indexer

import (
	"context"
	"errors"
	"fmt"
	"time"

	"github.com/ava-labs/avalanchego/codec"
	"github.com/ava-labs/avalanchego/genesis"
	"github.com/ava-labs/avalanchego/ids"
	"github.com/ava-labs/avalanchego/snow"
	"github.com/ava-labs/avalanchego/utils/constants"
	"github.com/ava-labs/avalanchego/utils/hashing"

	pBlocks "github.com/ava-labs/avalanchego/vms/platformvm/blocks"
	pGenesis "github.com/ava-labs/avalanchego/vms/platformvm/genesis"
	"github.com/ava-labs/avalanchego/vms/platformvm/txs"
	proposerBlk "github.com/ava-labs/avalanchego/vms/proposervm/block"

	"github.com/ava-labs/avalanche-rosetta/client"
	"github.com/ava-labs/avalanche-rosetta/mapper"
)

<<<<<<< HEAD
var errMissingBlockIndexHash = errors.New("a positive block index, a block hash or both must be specified")
=======
var (
	_ Parser = &parser{}

	genesisTimestamp = time.Date(2020, time.September, 10, 0, 0, 0, 0, time.UTC)
)
>>>>>>> 9335c6f3

// Parser defines the interface for a P-chain indexer parser
type Parser interface {
	// GetGenesisBlock parses and returns the Genesis block
	GetGenesisBlock(ctx context.Context) (*ParsedGenesisBlock, error)
	// ParseNonGenesisBlock returns the block with provided hash or height
	ParseNonGenesisBlock(ctx context.Context, hash string, height uint64) (*ParsedBlock, error)
	// GetPlatformHeight returns the current block height of P-chain
	GetPlatformHeight(ctx context.Context) (uint64, error)
	// ParseCurrentBlock parses and returns the current tip of P-chain
	ParseCurrentBlock(ctx context.Context) (*ParsedBlock, error)
}

type parser struct {
	// ideally parser should rely only on pchain indexer apis.
	// The full PChainClient is currently needed just to retrieve
	// NetworkID.
	// TODO: reduce pChainClient to indexer methods only
	// TODO: consider introducing a cache for parsed blocks
	pChainClient client.PChainClient

	codec        codec.Manager
	codecVersion uint16

	networkID uint32
	aliaser   ids.Aliaser
}

// NewParser creates a new P-chain indexer parser
func NewParser(pChainClient client.PChainClient) (Parser, error) {
	aliaser := ids.NewAliaser()
	err := aliaser.Alias(constants.PlatformChainID, mapper.PChainNetworkIdentifier)
	if err != nil {
		return nil, err
	}

	networkID, err := pChainClient.GetNetworkID(context.Background())
	if err != nil {
		return nil, err
	}

	return &parser{
		pChainClient: pChainClient,
		codec:        pBlocks.Codec,
		codecVersion: pBlocks.Version,
		networkID:    networkID,
		aliaser:      aliaser,
	}, nil
}

func (p *parser) GetPlatformHeight(ctx context.Context) (uint64, error) {
	container, err := p.pChainClient.GetLastAccepted(ctx)
	if err != nil {
		return 0, err
	}
	blk, err := p.parseContainer(container.Bytes, container.Timestamp)
	if err != nil {
		return 0, err
	}
	return blk.Height, nil
}

func (p *parser) GetGenesisBlock(ctx context.Context) (*ParsedGenesisBlock, error) {
	bytes, _, err := genesis.FromConfig(genesis.GetConfig(p.networkID))
	if err != nil {
		return nil, err
	}

	genesisState, err := pGenesis.Parse(bytes)
	if err != nil {
		return nil, err
	}

	genesisTimestamp := time.Unix(int64(genesisState.Timestamp), 0)

	var genesisTxs []*txs.Tx
	genesisTxs = append(genesisTxs, genesisState.Validators...)
	genesisTxs = append(genesisTxs, genesisState.Chains...)

	// Genesis commit block's parent ID is the hash of genesis state
	var genesisParentID ids.ID = hashing.ComputeHash256Array(bytes)

	// Genesis Block is not indexed by the indexer, but its block ID can be accessed from block 0's parent id
	genesisChildBlock, err := p.parseBlockAtHeight(ctx, 1)
	if err != nil {
		return nil, err
	}

	// genesis gets its own context to unlock caching
	genesisCtx := &snow.Context{
		BCLookup:  p.aliaser,
		NetworkID: p.networkID,
	}
	for _, utxo := range genesisState.UTXOs {
		utxo.UTXO.Out.InitCtx(genesisCtx)
	}

	genesisBlockID := genesisChildBlock.ParentID

	return &ParsedGenesisBlock{
		ParsedBlock: ParsedBlock{
			ParentID:  genesisParentID,
			Height:    0,
			BlockID:   genesisBlockID,
			BlockType: "GenesisBlock",
			Timestamp: genesisTimestamp.UnixMilli(),
			Txs:       genesisTxs,
			Proposer:  Proposer{},
		},
		GenesisBlockData: GenesisBlockData{
			Message:       genesisState.Message,
			InitialSupply: genesisState.InitialSupply,
			UTXOs:         genesisState.UTXOs,
		},
	}, nil
}

func (p *parser) ParseCurrentBlock(ctx context.Context) (*ParsedBlock, error) {
	height, err := p.GetPlatformHeight(ctx)
	if err != nil {
		return nil, err
	}

	return p.parseBlockAtHeight(ctx, height)
}

func (p *parser) ParseNonGenesisBlock(ctx context.Context, hash string, height uint64) (*ParsedBlock, error) {
	if height <= 0 && hash == "" {
		return nil, errMissingBlockIndexHash
	}

	if hash != "" {
		return p.parseBlockWithHash(ctx, hash)
	}

	return p.parseBlockAtHeight(ctx, height)
}

func (p *parser) parseBlockAtHeight(ctx context.Context, height uint64) (*ParsedBlock, error) {
	// P-chain indexer does not include genesis and store block at height 1 with index 0.
	// Therefore containers are looked up with index = height - 1.
	// Note that genesis does not cause a problem here as it is handled in a separate code path
	container, err := p.pChainClient.GetContainerByIndex(ctx, height-1)
	if err != nil {
		return nil, err
	}

	return p.parseContainer(container.Bytes, container.Timestamp)
}

func (p *parser) parseBlockWithHash(ctx context.Context, hash string) (*ParsedBlock, error) {
	hashID, err := ids.FromString(hash)
	if err != nil {
		return nil, err
	}

	container, err := p.pChainClient.GetContainerByID(ctx, hashID)
	if err != nil {
		return nil, err
	}

	return p.parseContainer(container.Bytes, container.Timestamp)
}

// [parseContainer] parses blocks are retrieved from index api.
// [parseContainer] tries to parse container asProposerVM block first.
<<<<<<< HEAD
// In case of failure, it tries to parsing it as a pre-proposerVM block.
func (p *parser) parseContainer(blkBytes []byte, blkTime int64) (*ParsedBlock, error) {
=======
// In case of failure, it tries to parse it as a pre-proposerVM block.
func (p *parser) parseContainer(container indexer.Container) (*ParsedBlock, error) {
	blkBytes := container.Bytes
>>>>>>> 9335c6f3
	pChainBlkBytes := blkBytes
	proBlkData := Proposer{}

	proBlk, _, err := proposerBlk.Parse(blkBytes)
	if err == nil {
		// inner proposerVM bytes, to be parsed as P-chain block
		pChainBlkBytes = proBlk.Block()

		// retrieve relevant proposer data
		if b, ok := proBlk.(proposerBlk.SignedBlock); ok {
			proBlkData = Proposer{
				ID:           b.ID(),
				ParentID:     b.ParentID(),
				NodeID:       b.Proposer(),
				PChainHeight: b.PChainHeight(),
				Timestamp:    b.Timestamp().Unix(),
			}
		} else {
			proBlkData = Proposer{
				ID:       proBlk.ID(),
				ParentID: proBlk.ParentID(),
			}
		}
	}

	blk, err := pBlocks.Parse(p.codec, pChainBlkBytes)
	if err != nil {
		return nil, fmt.Errorf("unmarshaling block bytes errored with %w", err)
	}
	txes := blk.Txs()
	if txes == nil {
		txes = []*txs.Tx{}
	}

	// container.Timestamp is the time the indexer node discovered the requested block.
	// As such, its value depends on the specific indexer deployment. Instead we retrieve
	// timestamps from the block to have a deployment-independent timestamp. This blkTime
	// is not guarateed to be monotonic before Banff blocks, whose Mainnet activation happened
	// on Tuesday, 2022 October 18 at 12 p.m. EDT.
	blkTime, err := retrieveTime(blk, proBlk)
	if err != nil {
		return nil, fmt.Errorf("failed retrieving block time: %w", err)
	}

	return &ParsedBlock{
		BlockID:   blk.ID(),
		BlockType: fmt.Sprintf("%T", blk),
		ParentID:  blk.Parent(),
<<<<<<< HEAD

		// TODO: we are considering different ways to build timestamp
		// e.g. using Banff blocks timestamps/proposerVM timestamp.
		// Update once agreement is reached
		Timestamp: time.Unix(blkTime, 0).UnixMilli(),
=======
		Timestamp: blkTime.UnixMilli(),
>>>>>>> 9335c6f3

		Height:   blk.Height(),
		Txs:      txes,
		Proposer: proBlkData,
	}, nil
}

func retrieveTime(pchainBlk pBlocks.Block, proBlk proposerBlk.Block) (time.Time, error) {
	switch b := pchainBlk.(type) {
	// Banff blocks serialize pchain time
	case *pBlocks.BanffProposalBlock:
		return b.Timestamp(), nil
	case *pBlocks.BanffStandardBlock:
		return b.Timestamp(), nil
	case *pBlocks.BanffAbortBlock:
		return b.Timestamp(), nil
	case *pBlocks.BanffCommitBlock:
		return b.Timestamp(), nil

	// Apricot Proposal blocks may contain an advance time tx
	// setting pchain time
	case *pBlocks.ApricotProposalBlock:
		if t, ok := b.Tx.Unsigned.(*txs.AdvanceTimeTx); ok {
			return t.Timestamp(), nil
		}

	case *pBlocks.ApricotAtomicBlock,
		*pBlocks.ApricotStandardBlock,
		*pBlocks.ApricotAbortBlock,
		*pBlocks.ApricotCommitBlock:
		// no relevant time information in these blocks

	default:
		return time.Time{}, fmt.Errorf("unknown block type %T", b)
	}

	// No timestamp was found in given pre-Banff block.
	// Fallback to proposer timestamp as used by Snowman++
	// if available. While proposer timestamp should be close
	// to pchain time at block creation, time monotonicity is
	// not guaranteed.
	if proBlk != nil {
		if signedProBlk, ok := proBlk.(proposerBlk.SignedBlock); ok {
			return signedProBlk.Timestamp(), nil
		}
	}

	// Fallback to the genesis timestamp. We cannot simply
	// return time.Time{} as Rosetta expects timestamps to be available
	// after 1/1/2000.
	return genesisTimestamp, nil
}<|MERGE_RESOLUTION|>--- conflicted
+++ resolved
@@ -22,15 +22,12 @@
 	"github.com/ava-labs/avalanche-rosetta/mapper"
 )
 
-<<<<<<< HEAD
-var errMissingBlockIndexHash = errors.New("a positive block index, a block hash or both must be specified")
-=======
 var (
 	_ Parser = &parser{}
 
-	genesisTimestamp = time.Date(2020, time.September, 10, 0, 0, 0, 0, time.UTC)
+	genesisTimestamp         = time.Date(2020, time.September, 10, 0, 0, 0, 0, time.UTC)
+	errMissingBlockIndexHash = errors.New("a positive block index, a block hash or both must be specified")
 )
->>>>>>> 9335c6f3
 
 // Parser defines the interface for a P-chain indexer parser
 type Parser interface {
@@ -86,7 +83,7 @@
 	if err != nil {
 		return 0, err
 	}
-	blk, err := p.parseContainer(container.Bytes, container.Timestamp)
+	blk, err := p.parseBlock(container.Bytes)
 	if err != nil {
 		return 0, err
 	}
@@ -178,7 +175,7 @@
 		return nil, err
 	}
 
-	return p.parseContainer(container.Bytes, container.Timestamp)
+	return p.parseBlock(container.Bytes)
 }
 
 func (p *parser) parseBlockWithHash(ctx context.Context, hash string) (*ParsedBlock, error) {
@@ -192,19 +189,13 @@
 		return nil, err
 	}
 
-	return p.parseContainer(container.Bytes, container.Timestamp)
-}
-
-// [parseContainer] parses blocks are retrieved from index api.
-// [parseContainer] tries to parse container asProposerVM block first.
-<<<<<<< HEAD
-// In case of failure, it tries to parsing it as a pre-proposerVM block.
-func (p *parser) parseContainer(blkBytes []byte, blkTime int64) (*ParsedBlock, error) {
-=======
+	return p.parseBlock(container.Bytes)
+}
+
+// [parseBlock] parses blocks are retrieved from index api.
+// [parseBlock] tries to parse block asProposerVM block first.
 // In case of failure, it tries to parse it as a pre-proposerVM block.
-func (p *parser) parseContainer(container indexer.Container) (*ParsedBlock, error) {
-	blkBytes := container.Bytes
->>>>>>> 9335c6f3
+func (p *parser) parseBlock(blkBytes []byte) (*ParsedBlock, error) {
 	pChainBlkBytes := blkBytes
 	proBlkData := Proposer{}
 
@@ -239,11 +230,9 @@
 		txes = []*txs.Tx{}
 	}
 
-	// container.Timestamp is the time the indexer node discovered the requested block.
-	// As such, its value depends on the specific indexer deployment. Instead we retrieve
-	// timestamps from the block to have a deployment-independent timestamp. This blkTime
-	// is not guarateed to be monotonic before Banff blocks, whose Mainnet activation happened
-	// on Tuesday, 2022 October 18 at 12 p.m. EDT.
+	// We retrieve timestamps from the block to have a deployment-independent timestamp.
+	// This blkTime is not guarateed to be monotonic before Banff blocks, whose Mainnet
+	// activation happened on Tuesday, 2022 October 18 at 12 p.m. EDT.
 	blkTime, err := retrieveTime(blk, proBlk)
 	if err != nil {
 		return nil, fmt.Errorf("failed retrieving block time: %w", err)
@@ -253,15 +242,7 @@
 		BlockID:   blk.ID(),
 		BlockType: fmt.Sprintf("%T", blk),
 		ParentID:  blk.Parent(),
-<<<<<<< HEAD
-
-		// TODO: we are considering different ways to build timestamp
-		// e.g. using Banff blocks timestamps/proposerVM timestamp.
-		// Update once agreement is reached
-		Timestamp: time.Unix(blkTime, 0).UnixMilli(),
-=======
 		Timestamp: blkTime.UnixMilli(),
->>>>>>> 9335c6f3
 
 		Height:   blk.Height(),
 		Txs:      txes,
