--- conflicted
+++ resolved
@@ -15,15 +15,11 @@
 	"github.com/ava-labs/avalanche-rosetta/service/backend/common"
 )
 
-<<<<<<< HEAD
-var _ common.AvaxTx = &cAtomicTx{}
-=======
 var (
 	_ common.AvaxTx    = &cAtomicTx{}
 	_ common.TxBuilder = &cAtomicTxBuilder{}
 	_ common.TxParser  = &cAtomicTxParser{}
 )
->>>>>>> b3b0fa4c
 
 type cAtomicTx struct {
 	Tx           *evm.Tx
@@ -53,22 +49,6 @@
 	}
 	c.Tx = &tx
 
-<<<<<<< HEAD
-func (c *cAtomicTx) SigningPayload() ([]byte, error) {
-	if err := c.Tx.Sign(c.Codec, nil); err != nil {
-		return nil, err
-	}
-
-	hash := hashing.ComputeHash256(c.Tx.Bytes())
-	return hash, nil
-}
-
-func (c *cAtomicTx) Hash() (ids.ID, error) {
-	if err := c.Tx.Sign(c.Codec, nil); err != nil {
-		return ids.Empty, err
-	}
-	return c.Tx.ID(), nil
-=======
 	return c.Initialize()
 }
 
@@ -78,7 +58,6 @@
 
 func (c *cAtomicTx) Hash() ids.ID {
 	return c.Tx.ID()
->>>>>>> b3b0fa4c
 }
 
 type cAtomicTxBuilder struct {
