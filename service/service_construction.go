--- conflicted
+++ resolved
@@ -9,7 +9,6 @@
 	"github.com/coinbase/rosetta-sdk-go/parser"
 	"github.com/coinbase/rosetta-sdk-go/server"
 	"github.com/coinbase/rosetta-sdk-go/types"
-	"github.com/coinbase/rosetta-sdk-go/utils"
 	"golang.org/x/crypto/sha3"
 
 	ethtypes "github.com/ava-labs/coreth/core/types"
@@ -310,11 +309,7 @@
 	var wrappedErr *types.Error
 
 	if len(tx.Data) != 0 {
-<<<<<<< HEAD
-		unwrapMethodID := getMethodID(unwrapFnSignature)
-=======
 		unwrapMethodID := getUnwrapMethodID()
->>>>>>> f40fada4
 		if hexutil.Encode(tx.Data[:4]) == hexutil.Encode(unwrapMethodID) {
 			ops, checkFrom, wrappedErr = createUnwrapOps(tx)
 		} else {
@@ -371,14 +366,10 @@
 	// Ensure valid from address
 	checkFrom, ok := ChecksumAddress(tx.From)
 	if !ok {
-<<<<<<< HEAD
 		return nil, nil, wrapError(
 			errInvalidInput,
 			fmt.Errorf("%s is not a valid address", tx.From),
 		)
-=======
-		return nil, nil, wrapError(errInvalidInput, fmt.Errorf("%s is not a valid address", tx.From))
->>>>>>> f40fada4
 	}
 
 	// Ensure valid to address
@@ -432,14 +423,10 @@
 	// Ensure valid from address
 	checkFrom, ok := ChecksumAddress(tx.From)
 	if !ok {
-<<<<<<< HEAD
 		return nil, nil, wrapError(
 			errInvalidInput,
 			fmt.Errorf("%s is not a valid address", tx.From),
 		)
-=======
-		return nil, nil, wrapError(errInvalidInput, fmt.Errorf("%s is not a valid address", tx.From))
->>>>>>> f40fada4
 	}
 
 	ops := []*types.Operation{
@@ -501,7 +488,6 @@
 	}
 
 	unsignedTxJSON, err := json.Marshal(unsignedTx)
-<<<<<<< HEAD
 	if err != nil {
 		return nil, wrapError(errInternalError, err)
 	}
@@ -517,21 +503,6 @@
 ) (*ethtypes.Transaction, *transaction, *string, *types.Error) {
 	operationDescriptions, err := s.CreateTransferOperationDescription(req.Operations)
 	if err != nil {
-=======
-	if err != nil {
-		return nil, wrapError(errInternalError, err)
-	}
-
-	return &types.ConstructionPayloadsResponse{
-		UnsignedTransaction: string(unsignedTxJSON),
-		Payloads:            []*types.SigningPayload{payload},
-	}, nil
-}
-
-func (s ConstructionService) createTransferPayload(req *types.ConstructionPayloadsRequest) (*ethtypes.Transaction, *transaction, *string, *types.Error) {
-	operationDescriptions, err := s.CreateTransferOperationDescription(req.Operations)
-	if err != nil {
->>>>>>> f40fada4
 		return nil, nil, nil, wrapError(errInvalidInput, err.Error())
 	}
 
@@ -554,26 +525,18 @@
 
 	checkFrom, ok := ChecksumAddress(fromAddress)
 	if !ok {
-<<<<<<< HEAD
 		return nil, nil, nil, wrapError(
 			errInvalidInput,
 			fmt.Errorf("%s is not a valid address", fromAddress),
 		)
-=======
-		return nil, nil, nil, wrapError(errInvalidInput, fmt.Errorf("%s is not a valid address", fromAddress))
->>>>>>> f40fada4
 	}
 
 	checkTo, ok := ChecksumAddress(toAddress)
 	if !ok {
-<<<<<<< HEAD
 		return nil, nil, nil, wrapError(
 			errInvalidInput,
 			fmt.Errorf("%s is not a valid address", toAddress),
 		)
-=======
-		return nil, nil, nil, wrapError(errInvalidInput, fmt.Errorf("%s is not a valid address", toAddress))
->>>>>>> f40fada4
 	}
 	var transferData []byte
 	var sendToAddress ethcommon.Address
@@ -625,13 +588,9 @@
 	return tx, unsignedTx, &checkFrom, nil
 }
 
-<<<<<<< HEAD
 func (s ConstructionService) createUnwrapPayload(
 	req *types.ConstructionPayloadsRequest,
 ) (*ethtypes.Transaction, *transaction, *string, *types.Error) {
-=======
-func (s ConstructionService) createUnwrapPayload(req *types.ConstructionPayloadsRequest) (*ethtypes.Transaction, *transaction, *string, *types.Error) {
->>>>>>> f40fada4
 	operationDescriptions, err := s.CreateUnwrapOperationDescription(req.Operations)
 	if err != nil {
 		return nil, nil, nil, wrapError(errInvalidInput, err.Error())
@@ -656,19 +615,14 @@
 
 	checkFrom, ok := ChecksumAddress(fromAddress)
 	if !ok {
-<<<<<<< HEAD
 		return nil, nil, nil, wrapError(
 			errInvalidInput,
 			fmt.Errorf("%s is not a valid address", fromAddress),
 		)
-=======
-		return nil, nil, nil, wrapError(errInvalidInput, fmt.Errorf("%s is not a valid address", fromAddress))
->>>>>>> f40fada4
 	}
 
 	contract, ok := fromCurrency.Metadata[mapper.ContractAddressMetadata].(string)
 	if !ok {
-<<<<<<< HEAD
 		return nil, nil, nil, wrapError(
 			errInvalidInput,
 			fmt.Errorf(
@@ -686,15 +640,6 @@
 				contract,
 			),
 		)
-=======
-		return nil, nil, nil, wrapError(errInvalidInput,
-			fmt.Errorf("%s currency doesn't have a contract address in metadata", fromCurrency.Symbol))
-	}
-
-	if !mapper.EqualFoldContains(s.config.BridgeTokenList, contract) {
-		return nil, nil, nil, wrapError(errInvalidInput,
-			fmt.Errorf("%s contract address not in configured list of supported bridge tokens", contract))
->>>>>>> f40fada4
 	}
 
 	unwrapData := generateBridgeUnwrapTransferData(amount, big.NewInt(defaultUnwrapChainID))
@@ -862,26 +807,29 @@
 		return nil, fmt.Errorf("invalid number of operations")
 	}
 
-	currency := operations[0].Amount.Currency
-
-	if currency == nil || operations[1].Amount.Currency == nil {
+	firstCurrency := operations[0].Amount.Currency
+	secondCurrency := operations[1].Amount.Currency
+
+	if firstCurrency == nil || secondCurrency == nil {
 		return nil, fmt.Errorf("invalid currency on operation")
 	}
 
-	if !utils.Equal(currency, operations[1].Amount.Currency) {
+	if types.Hash(firstCurrency) != types.Hash(secondCurrency) {
 		return nil, fmt.Errorf("currency info doesn't match between the operations")
 	}
 
-	if utils.Equal(currency, mapper.AvaxCurrency) {
-		return s.createOperationDescription(currency, mapper.OpCall), nil
-	}
-
-	// ERC-20s must have contract address in metadata
-	if _, ok := currency.Metadata[mapper.ContractAddressMetadata].(string); !ok {
-		return nil, fmt.Errorf("contractAddress must be populated in currency metadata")
-	}
-
-	return s.createOperationDescription(currency, mapper.OpErc20Transfer), nil
+	if types.Hash(firstCurrency) == types.Hash(mapper.AvaxCurrency) {
+		return s.createOperationDescriptionNativeTransfer(), nil
+	}
+	_, firstOk := firstCurrency.Metadata[mapper.ContractAddressMetadata].(string)
+	_, secondOk := secondCurrency.Metadata[mapper.ContractAddressMetadata].(string)
+
+	// Not Native Avax, we require contractInfo in metadata
+	if !firstOk || !secondOk {
+		return nil, fmt.Errorf("non-native currency must have contractAddress in metadata")
+	}
+
+	return s.createOperationDescriptionERC20Transfer(firstCurrency), nil
 }
 
 func (s ConstructionService) CreateUnwrapOperationDescription(
@@ -894,11 +842,7 @@
 	firstCurrency := operations[0].Amount.Currency
 
 	if types.Hash(firstCurrency) == types.Hash(mapper.AvaxCurrency) {
-<<<<<<< HEAD
-		return s.createOperationDescription(mapper.AvaxCurrency, mapper.OpCall), nil
-=======
 		return s.createOperationDescriptionNativeTransfer(), nil
->>>>>>> f40fada4
 	}
 	tokenAddress, firstOk := firstCurrency.Metadata[mapper.ContractAddressMetadata].(string)
 
@@ -907,52 +851,11 @@
 		return nil, fmt.Errorf("non-native currency must have contractAddress in metadata")
 	}
 
-<<<<<<< HEAD
-=======
-	return s.createOperationDescriptionERC20Transfer(firstCurrency), nil
-}
-
-func (s ConstructionService) CreateUnwrapOperationDescription(
-	operations []*types.Operation,
-) ([]*parser.OperationDescription, error) {
-	if len(operations) != 1 {
-		return nil, fmt.Errorf("invalid number of operations")
-	}
-
-	firstCurrency := operations[0].Amount.Currency
-
-	if types.Hash(firstCurrency) == types.Hash(mapper.AvaxCurrency) {
-		return s.createOperationDescriptionNativeTransfer(), nil
-	}
-	tokenAddress, firstOk := firstCurrency.Metadata[mapper.ContractAddressMetadata].(string)
-
-	// Not Native Avax, we require contractInfo in metadata
-	if !firstOk {
-		return nil, fmt.Errorf("non-native currency must have contractAddress in metadata")
-	}
-
->>>>>>> f40fada4
 	if !mapper.EqualFoldContains(s.config.BridgeTokenList, tokenAddress) {
 		return nil, fmt.Errorf("only configured bridge tokens may use try to use unwrap function")
 	}
 
 	return s.createOperationDescriptionBridgeUnwrap(firstCurrency), nil
-<<<<<<< HEAD
-}
-
-func (s ConstructionService) createTransferPreprocessOptions(
-	operationDescriptions []*parser.OperationDescription,
-	req *types.ConstructionPreprocessRequest,
-) (*options, *types.Error) {
-	descriptions := &parser.Descriptions{
-		OperationDescriptions: operationDescriptions,
-		ErrUnmatched:          true,
-	}
-	matches, err := parser.MatchOperations(descriptions, req.Operations)
-	if err != nil {
-		return nil, wrapError(errInvalidInput, "unclear intent")
-	}
-=======
 }
 
 func (s ConstructionService) createTransferPreprocessOptions(
@@ -1031,76 +934,71 @@
 
 func (s ConstructionService) createOperationDescriptionNativeTransfer() []*parser.OperationDescription {
 	var descriptions []*parser.OperationDescription
->>>>>>> f40fada4
-
-	fromOp, _ := matches[0].First()
-	fromAddress := fromOp.Account.Address
-	toOp, amount := matches[1].First()
-	toAddress := toOp.Account.Address
-
-	fromCurrency := fromOp.Amount.Currency
-
-	checkFrom, ok := ChecksumAddress(fromAddress)
-	if !ok {
-		return nil, wrapError(errInvalidInput, fmt.Errorf("%s is not a valid address", fromAddress))
-	}
-	checkTo, ok := ChecksumAddress(toAddress)
-	if !ok {
-		return nil, wrapError(errInvalidInput, fmt.Errorf("%s is not a valid address", toAddress))
-	}
-
-	return &options{
-		From:                   checkFrom,
-		To:                     checkTo,
-		Value:                  amount,
-		SuggestedFeeMultiplier: req.SuggestedFeeMultiplier,
-		Currency:               fromCurrency,
-		UnwrapBridgeTx:         false,
-	}, nil
-}
-
-<<<<<<< HEAD
-func (s ConstructionService) createUnwrapPreprocessOptions(
-	operationDescriptions []*parser.OperationDescription,
-	req *types.ConstructionPreprocessRequest,
-) (*options, *types.Error) {
-	descriptions := &parser.Descriptions{
-		OperationDescriptions: operationDescriptions,
-		ErrUnmatched:          true,
-	}
-	matches, err := parser.MatchOperations(descriptions, req.Operations)
-	if err != nil {
-		return nil, wrapError(errInvalidInput, "unclear intent")
-	}
-
-	fromOp, amount := matches[0].First()
-	fromAddress := fromOp.Account.Address
-
-	// op match will return a negative amount since it's from a balance losing funds
-	amount = new(big.Int).Neg(amount)
-
-	fromCurrency := fromOp.Amount.Currency
-
-	checkFrom, ok := ChecksumAddress(fromAddress)
-	if !ok {
-		return nil, wrapError(errInvalidInput, fmt.Errorf("%s is not a valid address", fromAddress))
-	}
-
-	return &options{
-		From:                   checkFrom,
-		Value:                  amount,
-		SuggestedFeeMultiplier: req.SuggestedFeeMultiplier,
-		Currency:               fromCurrency,
-		UnwrapBridgeTx:         true,
-	}, nil
+
+	nativeSend := parser.OperationDescription{
+		Type: mapper.OpCall,
+		Account: &parser.AccountDescription{
+			Exists: true,
+		},
+		Amount: &parser.AmountDescription{
+			Exists:   true,
+			Sign:     parser.NegativeAmountSign,
+			Currency: mapper.AvaxCurrency,
+		},
+	}
+	nativeReceive := parser.OperationDescription{
+		Type: mapper.OpCall,
+		Account: &parser.AccountDescription{
+			Exists: true,
+		},
+		Amount: &parser.AmountDescription{
+			Exists:   true,
+			Sign:     parser.PositiveAmountSign,
+			Currency: mapper.AvaxCurrency,
+		},
+	}
+
+	descriptions = append(descriptions, &nativeSend)
+	descriptions = append(descriptions, &nativeReceive)
+	return descriptions
+}
+
+func (s ConstructionService) createOperationDescriptionERC20Transfer(
+	currency *types.Currency,
+) []*parser.OperationDescription {
+	var descriptions []*parser.OperationDescription
+
+	send := parser.OperationDescription{
+		Type: mapper.OpErc20Transfer,
+		Account: &parser.AccountDescription{
+			Exists: true,
+		},
+		Amount: &parser.AmountDescription{
+			Exists:   true,
+			Sign:     parser.NegativeAmountSign,
+			Currency: currency,
+		},
+	}
+	receive := parser.OperationDescription{
+		Type: mapper.OpErc20Transfer,
+		Account: &parser.AccountDescription{
+			Exists: true,
+		},
+		Amount: &parser.AmountDescription{
+			Exists:   true,
+			Sign:     parser.PositiveAmountSign,
+			Currency: currency,
+		},
+	}
+
+	descriptions = append(descriptions, &send)
+	descriptions = append(descriptions, &receive)
+	return descriptions
 }
 
 func (s ConstructionService) createOperationDescriptionBridgeUnwrap(
 	currency *types.Currency,
 ) []*parser.OperationDescription {
-=======
-func (s ConstructionService) createOperationDescriptionERC20Transfer(currency *types.Currency) []*parser.OperationDescription {
->>>>>>> f40fada4
 	var descriptions []*parser.OperationDescription
 
 	send := parser.OperationDescription{
@@ -1119,28 +1017,6 @@
 	return descriptions
 }
 
-<<<<<<< HEAD
-=======
-func (s ConstructionService) createOperationDescriptionBridgeUnwrap(currency *types.Currency) []*parser.OperationDescription {
-	var descriptions []*parser.OperationDescription
-
-	send := parser.OperationDescription{
-		Type: mapper.OpErc20Burn,
-		Account: &parser.AccountDescription{
-			Exists: true,
-		},
-		Amount: &parser.AmountDescription{
-			Exists:   true,
-			Sign:     parser.NegativeAmountSign,
-			Currency: currency,
-		},
-	}
-
-	descriptions = append(descriptions, &send)
-	return descriptions
-}
-
->>>>>>> f40fada4
 func isUnwrapRequest(metadata map[string]interface{}) bool {
 	if isUnwrap, ok := metadata["bridge_unwrap"]; ok {
 		return isUnwrap.(bool)
@@ -1149,44 +1025,46 @@
 }
 
 func (s ConstructionService) getNativeTransferGasLimit(
-	ctx context.Context,
-	to string,
-	from string,
-	value *big.Int,
+	ctx context.Context, toAddress string,
+	fromAddress string, value *big.Int,
 ) (uint64, error) {
-	// Guard against malformed inputs that may have been generated using
-	// a previous version of avalanche-rosetta.
-	if len(to) == 0 || value == nil {
+	if len(toAddress) == 0 || value == nil {
+		// We guard against malformed inputs that may have been generated using
+		// a previous version of avalanche-rosetta.
 		return nativeTransferGasLimit, nil
 	}
-
-	toAddr := ethcommon.HexToAddress(to)
-	return s.client.EstimateGas(ctx, interfaces.CallMsg{
-		From:  ethcommon.HexToAddress(from),
-		To:    &toAddr,
+	to := ethcommon.HexToAddress(toAddress)
+	gasLimit, err := s.client.EstimateGas(ctx, interfaces.CallMsg{
+		From:  ethcommon.HexToAddress(fromAddress),
+		To:    &to,
 		Value: value,
 	})
-}
-
-// Ref: https://goethereumbook.org/en/transfer-tokens/#set-gas-limit
+	if err != nil {
+		return 0, err
+	}
+	return gasLimit, nil
+}
+
 func (s ConstructionService) getErc20TransferGasLimit(
-	ctx context.Context,
-	to string,
-	from string,
-	value *big.Int,
-	currency *types.Currency,
+	ctx context.Context, toAddress string,
+	fromAddress string, value *big.Int, currency *types.Currency,
 ) (uint64, error) {
 	contract, ok := currency.Metadata[mapper.ContractAddressMetadata]
-	if len(to) == 0 || value == nil || !ok {
+	if len(toAddress) == 0 || value == nil || !ok {
 		return erc20TransferGasLimit, nil
 	}
-
+	// ToAddress for erc20 transfers is the contract address
 	contractAddress := ethcommon.HexToAddress(contract.(string))
-	return s.client.EstimateGas(ctx, interfaces.CallMsg{
-		From: ethcommon.HexToAddress(from),
+	data := generateErc20TransferData(toAddress, value)
+	gasLimit, err := s.client.EstimateGas(ctx, interfaces.CallMsg{
+		From: ethcommon.HexToAddress(fromAddress),
 		To:   &contractAddress,
-		Data: generateErc20TransferData(to, value),
+		Data: data,
 	})
+	if err != nil {
+		return 0, err
+	}
+	return gasLimit, nil
 }
 
 func (s ConstructionService) getBridgeUnwrapTransferGasLimit(
@@ -1215,77 +1093,11 @@
 	return gasLimit, nil
 }
 
-<<<<<<< HEAD
-func (s ConstructionService) createOperationDescription(
-	currency *types.Currency,
-	opType string,
-) []*parser.OperationDescription {
-	return []*parser.OperationDescription{
-		// Send
-		{
-			Type: opType,
-			Account: &parser.AccountDescription{
-				Exists: true,
-			},
-			Amount: &parser.AmountDescription{
-				Exists:   true,
-				Sign:     parser.NegativeAmountSign,
-				Currency: currency,
-			},
-		},
-
-		// Receive
-		{
-			Type: opType,
-			Account: &parser.AccountDescription{
-				Exists: true,
-			},
-			Amount: &parser.AmountDescription{
-				Exists:   true,
-				Sign:     parser.PositiveAmountSign,
-				Currency: currency,
-			},
-		},
-	}
-}
-
-// Ref: https://goethereumbook.org/en/transfer-tokens/#forming-the-data-field
-func generateErc20TransferData(to string, value *big.Int) []byte {
-	toAddr := ethcommon.HexToAddress(to)
-	methodID := getMethodID(transferFnSignature)
-=======
-func (s ConstructionService) getBridgeUnwrapTransferGasLimit(
-	ctx context.Context,
-	fromAddress string,
-	value *big.Int,
-	currency *types.Currency,
-) (uint64, error) {
-	contract, ok := currency.Metadata[mapper.ContractAddressMetadata]
-	if len(fromAddress) == 0 || value == nil || !ok {
-		return unwrapGasLimit, nil
-	}
-	// ToAddress for bridge unwrap is the contract address
-	contractAddress := ethcommon.HexToAddress(contract.(string))
-	chainID := big.NewInt(defaultUnwrapChainID)
-	data := generateBridgeUnwrapTransferData(value, chainID)
-
-	gasLimit, err := s.client.EstimateGas(ctx, interfaces.CallMsg{
-		From: ethcommon.HexToAddress(fromAddress),
-		To:   &contractAddress,
-		Data: data,
-	})
-	if err != nil {
-		return 0, err
-	}
-	return gasLimit, nil
-}
-
 func generateErc20TransferData(toAddress string, value *big.Int) []byte {
 	to := ethcommon.HexToAddress(toAddress)
 	methodID := getTransferMethodID()
->>>>>>> f40fada4
-
-	paddedAddress := ethcommon.LeftPadBytes(toAddr.Bytes(), requiredPaddingBytes)
+
+	paddedAddress := ethcommon.LeftPadBytes(to.Bytes(), requiredPaddingBytes)
 	paddedAmount := ethcommon.LeftPadBytes(value.Bytes(), requiredPaddingBytes)
 
 	var data []byte
@@ -1295,14 +1107,8 @@
 	return data
 }
 
-<<<<<<< HEAD
-// Ref: https://goethereumbook.org/en/transfer-tokens/#forming-the-data-field
-func generateBridgeUnwrapTransferData(value *big.Int, chainID *big.Int) []byte {
-	methodID := getMethodID(unwrapFnSignature)
-=======
 func generateBridgeUnwrapTransferData(value *big.Int, chainID *big.Int) []byte {
 	methodID := getUnwrapMethodID()
->>>>>>> f40fada4
 
 	paddedAmount := ethcommon.LeftPadBytes(value.Bytes(), requiredPaddingBytes)
 	paddedChainID := ethcommon.LeftPadBytes(chainID.Bytes(), requiredPaddingBytes)
@@ -1318,42 +1124,16 @@
 	if len(data) != genericTransferBytesLength {
 		return nil, nil, fmt.Errorf("incorrect length for data array")
 	}
-
-	methodBytes, addrBytes, amtBytes := data[:4], data[5:36], data[37:]
-
-	if hexutil.Encode(methodBytes) != hexutil.Encode(getMethodID(transferFnSignature)) {
-		return nil, nil, fmt.Errorf("incorrect methodID signature")
-	}
-
-	addr := ethcommon.BytesToAddress(addrBytes)
-	amt := new(big.Int).SetBytes(amtBytes)
-	return &addr, amt, nil
-}
-
-func parseUnwrapData(data []byte) (*big.Int, *big.Int, error) {
-	if len(data) != genericUnwrapBytesLength {
-		return nil, nil, fmt.Errorf("incorrect length for data array")
-	}
-	methodID := getMethodID(unwrapFnSignature)
+	methodID := getTransferMethodID()
 	if hexutil.Encode(data[:4]) != hexutil.Encode(methodID) {
 		return nil, nil, fmt.Errorf("incorrect methodID signature")
 	}
 
-	amount := new(big.Int).SetBytes(data[5:36])
-	chainID := new(big.Int).SetBytes(data[37:])
-
-	if chainID.Uint64() != 0 {
-		return nil, nil, fmt.Errorf("incorrect chainId value")
-	}
-
-	return amount, chainID, nil
-}
-
-<<<<<<< HEAD
-// Ref: https://goethereumbook.org/en/transfer-tokens/#forming-the-data-field
-func getMethodID(signature string) []byte {
-	bytes := []byte(signature)
-=======
+	address := ethcommon.BytesToAddress(data[5:36])
+	amount := new(big.Int).SetBytes(data[37:])
+	return &address, amount, nil
+}
+
 func parseUnwrapData(data []byte) (*big.Int, *big.Int, error) {
 	if len(data) != genericUnwrapBytesLength {
 		return nil, nil, fmt.Errorf("incorrect length for data array")
@@ -1383,8 +1163,8 @@
 
 func getUnwrapMethodID() []byte {
 	transferSignature := []byte(unwrapFnSignature)
->>>>>>> f40fada4
 	hash := sha3.NewLegacyKeccak256()
-	hash.Write(bytes)
-	return hash.Sum(nil)[:4]
+	hash.Write(transferSignature)
+	methodID := hash.Sum(nil)[:4]
+	return methodID
 }