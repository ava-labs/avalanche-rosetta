--- conflicted
+++ resolved
@@ -592,22 +592,10 @@
 	return tx, unsignedTx, &checkFrom, nil
 }
 
-<<<<<<< HEAD
 func (s ConstructionService) createUnwrapPayload(
 	req *types.ConstructionPayloadsRequest,
 ) (*ethtypes.Transaction, *transaction, *string, *types.Error) {
 	operationDescriptions, err := s.CreateUnwrapOperationDescription(req.Operations)
-=======
-// ConstructionPreprocess implements /construction/preprocess endpoint.
-//
-// Preprocess is called prior to /construction/payloads to construct a request for
-// any metadata that is needed for transaction construction given (i.e. account nonce).
-func (s ConstructionService) ConstructionPreprocess(
-	ctx context.Context,
-	req *types.ConstructionPreprocessRequest,
-) (*types.ConstructionPreprocessResponse, *types.Error) {
-	operationDescriptions, err := s.CreateOperationDescription(req.Operations)
->>>>>>> 19d527ae
 	if err != nil {
 		return nil, nil, nil, wrapError(errInvalidInput, err.Error())
 	}
@@ -700,7 +688,6 @@
 //
 // Preprocess is called prior to /construction/payloads to construct a request for
 // any metadata that is needed for transaction construction given (i.e. account nonce).
-//
 func (s ConstructionService) ConstructionPreprocess(
 	ctx context.Context,
 	req *types.ConstructionPreprocessRequest,
